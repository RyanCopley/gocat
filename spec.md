--- conflicted
+++ resolved
@@ -1,12 +1,7 @@
 # Gocat Formal Specification
 
-<<<<<<< HEAD
 **Version:** 0.1
-**Date:** 2025-02-18
-=======
-**Version:** 1.0  
 **Date:** 2025-02-18  
->>>>>>> ca26518b
 **Author:** Ryan Copley
 
 ---
